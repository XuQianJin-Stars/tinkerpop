--- conflicted
+++ resolved
@@ -891,8 +891,6 @@
         }
 
         /**
-<<<<<<< HEAD
-=======
          * Specify a valid Gremlin script that can be used to test remote operations. This script should be designed
          * to return quickly with the least amount of overhead possible. By default, the script sends an empty string.
          * If the graph does not support that sort of script because it requires all scripts to include a reference
@@ -904,18 +902,6 @@
         }
 
         /**
-         * Time in milliseconds to wait before attempting to reconnect to a dead host after it has been marked dead.
-         *
-         * @deprecated As of release 3.2.3, the value of the initial delay is now the same as the {@link #reconnectInterval}.
-         */
-        @Deprecated
-        public Builder reconnectIntialDelay(final int initialDelay) {
-            this.reconnectInitialDelay = initialDelay;
-            return this;
-        }
-
-        /**
->>>>>>> b510613b
          * Time in milliseconds to wait between retries when attempting to reconnect to a dead host.
          */
         public Builder reconnectInterval(final int interval) {
