--- conflicted
+++ resolved
@@ -48,13 +48,7 @@
     public TinkerGraphStep(final GraphStep<S> originalGraphStep) {
         super(originalGraphStep.getTraversal(), originalGraphStep.getReturnClass(), originalGraphStep.getIds());
         originalGraphStep.getLabels().forEach(this::addLabel);
-<<<<<<< HEAD
-        //No need to do anything if the first element is an Element, all elements are guaranteed to be an element and will be return as is
-        if (this.ids.length == 0 || !(this.ids[0] instanceof Element))
-            this.setIteratorSupplier(() -> (Iterator<S>) (Vertex.class.isAssignableFrom(this.returnClass) ? this.vertices() : this.edges()));
-=======
         this.setIteratorSupplier(() -> (Iterator<S>) (Vertex.class.isAssignableFrom(this.returnClass) ? this.vertices() : this.edges()));
->>>>>>> 5a381391
     }
 
     private Iterator<? extends Edge> edges() {
